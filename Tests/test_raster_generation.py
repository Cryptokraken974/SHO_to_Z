--- conflicted
+++ resolved
@@ -33,10 +33,7 @@
         process_multi_hillshade_tiff,
         create_rgb_hillshade,
         create_tint_overlay,
-<<<<<<< HEAD
         create_slope_overlay,
-=======
->>>>>>> 783a185b
         process_slope_tiff,
         process_slope_relief_tiff,
         process_aspect_tiff,
@@ -197,10 +194,7 @@
         output_dirs = {name: output_folder / 'Hillshade' for name in processing_params if name not in ['slope', 'aspect', 'tpi', 'color_relief']}
         output_dirs.update({
             'slope': output_folder / 'Terrain_Analysis',
-<<<<<<< HEAD
             'slope_relief': output_folder / 'Visualization',
-=======
->>>>>>> 783a185b
             'aspect': output_folder / 'Terrain_Analysis',
             'tpi': output_folder / 'Terrain_Analysis',
             'color_relief': output_folder / 'Visualization'
@@ -255,11 +249,7 @@
             rgb_result = await create_rgb_hillshade(hs_paths, str(rgb_output))
             if rgb_result['status'] == 'success':
                 products['hillshade_rgb'] = rgb_result['output_file']
-<<<<<<< HEAD
-
-=======
-                
->>>>>>> 783a185b
+
                 # Create tint overlay using color relief
                 if 'color_relief' in products:
                     tint_output = output_folder / 'HillshadeRgb' / 'tint_overlay.tif'
@@ -267,7 +257,7 @@
                     if tint_res['status'] == 'success':
                         products['tint_overlay'] = tint_res['output_file']
 
-<<<<<<< HEAD
+
                         # Blend tint overlay with slope relief if available
                         if 'slope_relief' in products:
                             boosted_output = output_folder / 'HillshadeRgb' / 'boosted_hillshade.tif'
@@ -275,8 +265,6 @@
                             if slope_res['status'] == 'success':
                                 products['boosted_hillshade'] = slope_res['output_file']
 
-=======
->>>>>>> 783a185b
         total_time = time.time() - total_start
         print(f"\n⏱️ Total processing time for {tiff_file.name}: {total_time:.2f} seconds")
         print(f"✅ Generated {len(products)} products successfully")
@@ -376,11 +364,7 @@
             'hs_blue': 'Hillshade',
             'hillshade_rgb': 'HillshadeRgb',
             'tint_overlay': 'HillshadeRgb',
-<<<<<<< HEAD
             'boosted_hillshade': 'HillshadeRgb',
-=======
-
->>>>>>> 783a185b
             'slope': 'Terrain_Analysis',
             'slope_relief': 'Visualization',
             'aspect': 'Terrain_Analysis',

--- conflicted
+++ resolved
@@ -831,8 +831,6 @@
             'projection': proj
         }
 
-<<<<<<< HEAD
-
 async def create_slope_overlay(base_path: str, slope_relief_path: str, output_path: str, beta: float = 0.5) -> Dict[str, Any]:
     """Blend a tint overlay with a slope relief to enhance contrast."""
     start_time = time.time()
@@ -888,8 +886,6 @@
             'processing_time': time.time() - start_time
         }
 
-=======
->>>>>>> 783a185b
         save_color_raster(rgb, output_path, metadata, enhanced_quality=True)
 
         processing_time = time.time() - start_time
@@ -992,12 +988,8 @@
     processing_tasks.extend([
         ("slope", process_slope_tiff, {}),
         ("aspect", process_aspect_tiff, {}),
-<<<<<<< HEAD
         ("color_relief", process_color_relief_tiff, {}),
         ("slope_relief", process_slope_relief_tiff, {})
-=======
-        ("color_relief", process_color_relief_tiff, {})
->>>>>>> 783a185b
     ])
     
     results = {}
@@ -1160,7 +1152,6 @@
                         if converted_png and os.path.exists(converted_png):
                             tint_result["png_file"] = converted_png
                             print(f"🖼️ PNG created: {os.path.basename(converted_png)}")
-<<<<<<< HEAD
 
                         # Create slope overlay if slope relief is available
                         slope_relief_res = results.get("slope_relief")
@@ -1183,8 +1174,7 @@
                                         print(f"🖼️ PNG created: {os.path.basename(converted_png)}")
                             except Exception as e:
                                 print(f"⚠️ Slope overlay generation failed: {e}")
-=======
->>>>>>> 783a185b
+
                 except Exception as e:
                     print(f"⚠️ Tint overlay generation failed: {e}")
 
